--- conflicted
+++ resolved
@@ -84,10 +84,7 @@
   _template: 'H',
   // updating-element: UpdatingElement
   _didUpdate: 'S',
-<<<<<<< HEAD
-=======
   _controllers: 'T',
->>>>>>> af6ab9b8
   // lit-element: LitElement
   _renderOptions: 'W',
   // lit-element: LitElement (used by hydrate-support)
